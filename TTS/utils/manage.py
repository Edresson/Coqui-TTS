--- conflicted
+++ resolved
@@ -110,11 +110,6 @@
             os.makedirs(output_path, exist_ok=True)
             print(f" > Downloading model to {output_path}")
             output_stats_path = os.path.join(output_path, "scale_stats.npy")
-<<<<<<< HEAD
-            output_speakers_path = os.path.join(output_path, "speakers.json")
-            output_speakers_id_path = os.path.join(output_path, "speaker_ids.json")
-=======
->>>>>>> 40c17b22
 
             # download files to the output path
             if self._check_dict_key(model_item, "github_rls_url"):
@@ -127,39 +122,8 @@
                 if self._check_dict_key(model_item, "stats_file"):
                     self._download_gdrive_file(model_item["stats_file"], output_stats_path)
 
-<<<<<<< HEAD
-            # update the scale_path.npy file path in the model config.json
-            if self._check_dict_key(model_item, "stats_file") or os.path.exists(output_stats_path):
-                # set scale stats path in config.json
-                config_path = output_config_path
-                config = load_config(config_path)
-                config.audio.stats_path = output_stats_path
-                config.save_json(config_path)
-            # update the speakers.json file path in the model config.json to the current path
-            if os.path.exists(output_speakers_path):
-                # set d vector file path in config.json
-                config_path = output_config_path
-                config = load_config(config_path)
-                config.d_vector_file = output_speakers_path
-                config.save_json(config_path)
-            # update the speaker_ids.json file path in the model config.json to the current path
-            if os.path.exists(output_speakers_id_path):
-                # set speakers id file path in config.json
-                config_path = output_config_path
-                config = load_config(config_path)
-                # models with model_args
-                if "model_args" in config.keys():
-                    config.model_args["speakers_file"] = output_speakers_id_path
-                else:
-                    # other models
-                    config.speakers_file = output_speakers_id_path
-                config.save_json(config_path)
-
-
-=======
         # update paths in the config.json
         self._update_paths(output_path, output_config_path)
->>>>>>> 40c17b22
         return output_model_path, output_config_path, model_item
 
     def _update_paths(self, output_path: str, config_path: str) -> None:
