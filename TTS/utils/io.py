--- conflicted
+++ resolved
@@ -51,6 +51,7 @@
     config.update(data)
     return config
 
+
 def read_config(config_path: str) -> AttrDict:
     """Read config files and discard comments
 
@@ -64,6 +65,7 @@
     else:
         data = read_json_with_comments(config_path)
     return data
+
 
 def copy_model_files(c, config_file, out_path, new_fields):
     """Copy config.json and other model files to training folder and add
@@ -86,11 +88,7 @@
         else:
             new_line = '"{}":{},\n'.format(key, json.dumps(value, ensure_ascii=False))
         config_lines.insert(1, new_line)
-<<<<<<< HEAD
-    config_out_file = open(copy_config_path, "w", encoding='utf-8')
-=======
     config_out_file = open(copy_config_path, "w", encoding="utf-8")
->>>>>>> b735076b
     config_out_file.writelines(config_lines)
     config_out_file.close()
     # copy model stats file if available
