--- conflicted
+++ resolved
@@ -46,7 +46,6 @@
     // TRAINING
     "batch_size": 128, // Batch size for training. Lower values than 32 might cause hard to learn attention. It is overwritten by 'gradual_training'.
     "eval_batch_size": 16,
-<<<<<<< HEAD
     "r": 2, // Number of decoder frames to predict per iteration. Set the initial values if gradual training is enabled.
     "gradual_training": null,
     // "gradual_training": [
@@ -56,16 +55,6 @@
     //     [130000, 2, 128],
     //     [290000, 1, 128]
     // ], //set gradual training steps [first_step, r, batch_size]. If it is null, gradual training is disabled. For Tacotron, you might need to reduce the 'batch_size' as you proceeed.
-=======
-    "r": 7, // Number of decoder frames to predict per iteration. Set the initial values if gradual training is enabled.
-    "gradual_training": [
-        [0, 7, 64],
-        [1, 5, 64],
-        [50000, 3, 32],
-        [130000, 2, 32],
-        [290000, 1, 32]
-    ], //set gradual training steps [first_step, r, batch_size]. If it is null, gradual training is disabled. For Tacotron, you might need to reduce the 'batch_size' as you proceeed.
->>>>>>> 33be83df
     "mixed_precision": false, // level of optimization with NVIDIA's apex feature for automatic mixed FP16/FP32 precision (AMP), NOTE: currently only O1 is supported, and use "O1" to activate.
     
     // LOSS SETTINGS
@@ -77,11 +66,7 @@
     "decoder_ssim_alpha": 0.0, // decoder ssim loss weight. If > 0, it is enabled
     "postnet_ssim_alpha": 0.0, // postnet ssim loss weight. If > 0, it is enabled
     "ga_alpha": 0.0, // weight for guided attention loss. If > 0, guided attention is enabled.
-<<<<<<< HEAD
     "stopnet_pos_weight": 15.0, // pos class weight for stopnet loss since there are way more negative samples than positive samples.
-=======
-    "stopnet_pos_weight": 1500, // pos class weight for stopnet loss since there are way more negative samples than positive samples.
->>>>>>> 33be83df
 
     // VALIDATION
     "run_eval": true,
