--- conflicted
+++ resolved
@@ -80,41 +80,10 @@
             speaker_embedding_dim=speaker_embedding_dim,
         )
     elif c.model.lower() == "tacotron2":
-<<<<<<< HEAD
-        model = MyModel(num_chars=num_chars + getattr(c, "add_blank", False),
-                        num_speakers=num_speakers,
-                        num_langs=num_langs,
-                        r=c.r,
-                        postnet_output_dim=c.audio['num_mels'],
-                        decoder_output_dim=c.audio['num_mels'],
-                        gst=c.use_gst,
-                        gst_embedding_dim=c.gst['gst_embedding_dim'],
-                        gst_num_heads=c.gst['gst_num_heads'],
-                        gst_style_tokens=c.gst['gst_style_tokens'],
-                        gst_use_speaker_embedding=c.gst['gst_use_speaker_embedding'],
-                        attn_type=c.attention_type,
-                        attn_win=c.windowing,
-                        attn_norm=c.attention_norm,
-                        prenet_type=c.prenet_type,
-                        prenet_dropout=c.prenet_dropout,
-                        forward_attn=c.use_forward_attn,
-                        trans_agent=c.transition_agent,
-                        forward_attn_mask=c.forward_attn_mask,
-                        location_attn=c.location_attn,
-                        attn_K=c.attention_heads,
-                        separate_stopnet=c.separate_stopnet,
-                        bidirectional_decoder=c.bidirectional_decoder,
-                        double_decoder_consistency=c.double_decoder_consistency,
-                        ddc_r=c.ddc_r,
-                        speaker_embedding_dim=speaker_embedding_dim,
-                        language_embedding_dim=language_embedding_dim,
-                        reversal_classifier=c.reversal_classifier,
-                        reversal_classifier_dim=c.reversal_classifier_dim,
-                        reversal_gradient_clipping=c.reversal_gradient_clipping)
-=======
         model = MyModel(
             num_chars=num_chars + getattr(c, "add_blank", False),
             num_speakers=num_speakers,
+            num_langs=num_langs,
             r=c.r,
             postnet_output_dim=c.audio["num_mels"],
             decoder_output_dim=c.audio["num_mels"],
@@ -138,8 +107,11 @@
             double_decoder_consistency=c.double_decoder_consistency,
             ddc_r=c.ddc_r,
             speaker_embedding_dim=speaker_embedding_dim,
-        )
->>>>>>> b735076b
+            language_embedding_dim=language_embedding_dim,
+            reversal_classifier=c.reversal_classifier,
+            reversal_classifier_dim=c.reversal_classifier_dim,
+            reversal_gradient_clipping=c.reversal_gradient_clipping,
+        )
     elif c.model.lower() == "glow_tts":
         model = MyModel(
             num_chars=num_chars + getattr(c, "add_blank", False),
