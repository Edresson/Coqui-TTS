--- conflicted
+++ resolved
@@ -20,7 +20,6 @@
             num_chars=num_chars + getattr(c, "add_blank", False),
             num_speakers=num_speakers,
             r=c.r,
-<<<<<<< HEAD
             postnet_output_dim=int(c.audio['fft_size'] / 2 + 1),
             decoder_output_dim=c.audio['num_mels'],
             gst=c.use_gst,
@@ -34,12 +33,6 @@
             capacitron_text_summary_embedding_dim=c.capacitron['capacitron_text_summary_embedding_dim'],
             capacitron_capacity=c.capacitron['capacitron_capacity'],
             capacitron_use_speaker_embedding=c.capacitron['capacitron_use_speaker_embedding'],
-=======
-            postnet_output_dim=int(c.audio["fft_size"] / 2 + 1),
-            decoder_output_dim=c.audio["num_mels"],
-            use_gst=c.use_gst,
-            gst=c.gst,
->>>>>>> df6a98d0
             memory_size=c.memory_size,
             attn_type=c.attention_type,
             attn_win=c.windowing,
@@ -139,215 +132,6 @@
     return "tacotron" in c["model"].lower()
 
 
-<<<<<<< HEAD
-def check_config_tts(c):
-    check_argument(
-        "model",
-        c,
-        enum_list=["tacotron", "tacotron2", "glow_tts", "speedy_speech", "align_tts"],
-        restricted=True,
-        val_type=str,
-    )
-    check_argument("run_name", c, restricted=True, val_type=str)
-    check_argument("run_description", c, val_type=str)
-
-    # AUDIO
-    check_argument("audio", c, restricted=True, val_type=dict)
-
-    # audio processing parameters
-    check_argument("num_mels", c["audio"], restricted=True, val_type=int, min_val=10, max_val=2056)
-    check_argument("fft_size", c["audio"], restricted=True, val_type=int, min_val=128, max_val=4058)
-    check_argument("sample_rate", c["audio"], restricted=True, val_type=int, min_val=512, max_val=100000)
-    check_argument(
-        "frame_length_ms",
-        c["audio"],
-        restricted=True,
-        val_type=float,
-        min_val=10,
-        max_val=1000,
-        alternative="win_length",
-    )
-    check_argument(
-        "frame_shift_ms", c["audio"], restricted=True, val_type=float, min_val=1, max_val=1000, alternative="hop_length"
-    )
-    check_argument("preemphasis", c["audio"], restricted=True, val_type=float, min_val=0, max_val=1)
-    check_argument("min_level_db", c["audio"], restricted=True, val_type=int, min_val=-1000, max_val=10)
-    check_argument("ref_level_db", c["audio"], restricted=True, val_type=int, min_val=0, max_val=1000)
-    check_argument("power", c["audio"], restricted=True, val_type=float, min_val=1, max_val=5)
-    check_argument("griffin_lim_iters", c["audio"], restricted=True, val_type=int, min_val=10, max_val=1000)
-
-    # vocabulary parameters
-    check_argument("characters", c, restricted=False, val_type=dict)
-    check_argument(
-        "pad", c["characters"] if "characters" in c.keys() else {}, restricted="characters" in c.keys(), val_type=str
-    )
-    check_argument(
-        "eos", c["characters"] if "characters" in c.keys() else {}, restricted="characters" in c.keys(), val_type=str
-    )
-    check_argument(
-        "bos", c["characters"] if "characters" in c.keys() else {}, restricted="characters" in c.keys(), val_type=str
-    )
-    check_argument(
-        "characters",
-        c["characters"] if "characters" in c.keys() else {},
-        restricted="characters" in c.keys(),
-        val_type=str,
-    )
-    check_argument(
-        "phonemes",
-        c["characters"] if "characters" in c.keys() else {},
-        restricted="characters" in c.keys() and c["use_phonemes"],
-        val_type=str,
-    )
-    check_argument(
-        "punctuations",
-        c["characters"] if "characters" in c.keys() else {},
-        restricted="characters" in c.keys(),
-        val_type=str,
-    )
-
-    # normalization parameters
-    check_argument("signal_norm", c["audio"], restricted=True, val_type=bool)
-    check_argument("symmetric_norm", c["audio"], restricted=True, val_type=bool)
-    check_argument("max_norm", c["audio"], restricted=True, val_type=float, min_val=0.1, max_val=1000)
-    check_argument("clip_norm", c["audio"], restricted=True, val_type=bool)
-    check_argument("mel_fmin", c["audio"], restricted=True, val_type=float, min_val=0.0, max_val=1000)
-    check_argument("mel_fmax", c["audio"], restricted=True, val_type=float, min_val=500.0)
-    check_argument("spec_gain", c["audio"], restricted=True, val_type=[int, float], min_val=1, max_val=100)
-    check_argument("do_trim_silence", c["audio"], restricted=True, val_type=bool)
-    check_argument("trim_db", c["audio"], restricted=True, val_type=int)
-
-    # training parameters
-    check_argument("batch_size", c, restricted=True, val_type=int, min_val=1)
-    check_argument("eval_batch_size", c, restricted=True, val_type=int, min_val=1)
-    check_argument("r", c, restricted=True, val_type=int, min_val=1)
-    check_argument("gradual_training", c, restricted=False, val_type=list)
-    check_argument("mixed_precision", c, restricted=False, val_type=bool)
-    # check_argument('grad_accum', c, restricted=True, val_type=int, min_val=1, max_val=100)
-
-    # loss parameters
-    check_argument("loss_masking", c, restricted=True, val_type=bool)
-    if c["model"].lower() in ["tacotron", "tacotron2"]:
-        check_argument("decoder_loss_alpha", c, restricted=True, val_type=float, min_val=0)
-        check_argument("postnet_loss_alpha", c, restricted=True, val_type=float, min_val=0)
-        check_argument("postnet_diff_spec_alpha", c, restricted=True, val_type=float, min_val=0)
-        check_argument("decoder_diff_spec_alpha", c, restricted=True, val_type=float, min_val=0)
-        check_argument("decoder_ssim_alpha", c, restricted=True, val_type=float, min_val=0)
-        check_argument("postnet_ssim_alpha", c, restricted=True, val_type=float, min_val=0)
-        check_argument("ga_alpha", c, restricted=True, val_type=float, min_val=0)
-    if c["model"].lower in ["speedy_speech", "align_tts"]:
-        check_argument("ssim_alpha", c, restricted=True, val_type=float, min_val=0)
-        check_argument("l1_alpha", c, restricted=True, val_type=float, min_val=0)
-        check_argument("huber_alpha", c, restricted=True, val_type=float, min_val=0)
-
-    # validation parameters
-    check_argument("run_eval", c, restricted=True, val_type=bool)
-    check_argument("test_delay_epochs", c, restricted=True, val_type=int, min_val=0)
-    check_argument("test_sentences_file", c, restricted=False, val_type=str)
-
-    # optimizer
-    check_argument('noam_schedule', c, restricted=False, val_type=bool)
-    check_argument('grad_clip', c, restricted=True, val_type=float, min_val=0.0)
-    check_argument('epochs', c, restricted=True, val_type=int, min_val=1)
-    check_argument('lr', c, restricted=True, val_type=float, min_val=0)
-    check_argument('wd', c, restricted=is_tacotron(c), val_type=float, min_val=0)
-    check_argument('warmup_steps', c, restricted=True, val_type=int, min_val=0)
-    check_argument('use_gradual_lr', c, restricted=False, val_type=bool)
-    check_argument('gradual_learning_rates', c, restricted=False, val_type=list)
-    check_argument('seq_len_norm', c, restricted=is_tacotron(c), val_type=bool)
-
-    # tacotron prenet
-    check_argument("memory_size", c, restricted=is_tacotron(c), val_type=int, min_val=-1)
-    check_argument("prenet_type", c, restricted=is_tacotron(c), val_type=str, enum_list=["original", "bn"])
-    check_argument("prenet_dropout", c, restricted=is_tacotron(c), val_type=bool)
-
-    # attention
-    check_argument(
-        "attention_type",
-        c,
-        restricted=is_tacotron(c),
-        val_type=str,
-        enum_list=["graves", "original", "dynamic_convolution"],
-    )
-    check_argument("attention_heads", c, restricted=is_tacotron(c), val_type=int)
-    check_argument("attention_norm", c, restricted=is_tacotron(c), val_type=str, enum_list=["sigmoid", "softmax"])
-    check_argument("windowing", c, restricted=is_tacotron(c), val_type=bool)
-    check_argument("use_forward_attn", c, restricted=is_tacotron(c), val_type=bool)
-    check_argument("forward_attn_mask", c, restricted=is_tacotron(c), val_type=bool)
-    check_argument("transition_agent", c, restricted=is_tacotron(c), val_type=bool)
-    check_argument("transition_agent", c, restricted=is_tacotron(c), val_type=bool)
-    check_argument("location_attn", c, restricted=is_tacotron(c), val_type=bool)
-    check_argument("bidirectional_decoder", c, restricted=is_tacotron(c), val_type=bool)
-    check_argument("double_decoder_consistency", c, restricted=is_tacotron(c), val_type=bool)
-    check_argument("ddc_r", c, restricted="double_decoder_consistency" in c.keys(), min_val=1, max_val=7, val_type=int)
-
-    if c["model"].lower() in ["tacotron", "tacotron2"]:
-        # stopnet
-        check_argument("stopnet", c, restricted=is_tacotron(c), val_type=bool)
-        check_argument("separate_stopnet", c, restricted=is_tacotron(c), val_type=bool)
-
-    # Model Parameters for non-tacotron models
-    if c["model"].lower in ["speedy_speech", "align_tts"]:
-        check_argument("positional_encoding", c, restricted=True, val_type=type)
-        check_argument("encoder_type", c, restricted=True, val_type=str)
-        check_argument("encoder_params", c, restricted=True, val_type=dict)
-        check_argument("decoder_residual_conv_bn_params", c, restricted=True, val_type=dict)
-
-    # GlowTTS parameters
-    check_argument("encoder_type", c, restricted=not is_tacotron(c), val_type=str)
-
-    # tensorboard
-    check_argument("print_step", c, restricted=True, val_type=int, min_val=1)
-    check_argument("tb_plot_step", c, restricted=True, val_type=int, min_val=1)
-    check_argument("save_step", c, restricted=True, val_type=int, min_val=1)
-    check_argument("checkpoint", c, restricted=True, val_type=bool)
-    check_argument("tb_model_param_stats", c, restricted=True, val_type=bool)
-
-    # dataloading
-    # pylint: disable=import-outside-toplevel
-    from TTS.tts.utils.text import cleaners
-
-    check_argument("text_cleaner", c, restricted=True, val_type=str, enum_list=dir(cleaners))
-    check_argument("enable_eos_bos_chars", c, restricted=True, val_type=bool)
-    check_argument("num_loader_workers", c, restricted=True, val_type=int, min_val=0)
-    check_argument("num_val_loader_workers", c, restricted=True, val_type=int, min_val=0)
-    check_argument("batch_group_size", c, restricted=True, val_type=int, min_val=0)
-    check_argument("min_seq_len", c, restricted=True, val_type=int, min_val=0)
-    check_argument("max_seq_len", c, restricted=True, val_type=int, min_val=10)
-    check_argument("compute_input_seq_cache", c, restricted=True, val_type=bool)
-
-    # paths
-    check_argument("output_path", c, restricted=True, val_type=str)
-
-    # multi-speaker, gst and capacitron
-    check_argument('use_speaker_embedding', c, restricted=True, val_type=bool)
-    check_argument('use_external_speaker_embedding_file', c, restricted=c['use_speaker_embedding'], val_type=bool)
-    check_argument('external_speaker_embedding_file', c, restricted=c['use_external_speaker_embedding_file'], val_type=str)
-    if c['model'].lower() in ['tacotron', 'tacotron2'] and c['use_gst']:
-        check_argument('use_gst', c, restricted=is_tacotron(c), val_type=bool)
-        check_argument('gst', c, restricted=is_tacotron(c), val_type=dict)
-        check_argument('gst_style_input', c['gst'], restricted=is_tacotron(c), val_type=[str, dict])
-        check_argument('gst_embedding_dim', c['gst'], restricted=is_tacotron(c), val_type=int, min_val=0, max_val=1000)
-        check_argument('gst_use_speaker_embedding', c['gst'], restricted=is_tacotron(c), val_type=bool)
-        check_argument('gst_num_heads', c['gst'], restricted=is_tacotron(c), val_type=int, min_val=2, max_val=10)
-        check_argument('gst_style_tokens', c['gst'], restricted=is_tacotron(c), val_type=int, min_val=1, max_val=1000)
-    if c['model'].lower() in 'tacotron' and c['use_capacitron']:
-        check_argument('use_capacitron', c, restricted=is_tacotron(c), val_type=bool)
-        check_argument('capacitron', c, restricted=is_tacotron(c), val_type=dict)
-        check_argument('capacitron_VAE_embedding_dim', c['capacitron'], restricted=is_tacotron(c), val_type=int, min_val=0, max_val=1000)
-        check_argument('capacitron_use_text_summary_embeddings', c['capacitron'], restricted=is_tacotron(c), val_type=bool)
-        check_argument('capacitron_text_summary_embedding_dim', c['capacitron'], restricted=is_tacotron(c), val_type=int, min_val=0, max_val=1000)
-        check_argument('capacitron_capacity', c['capacitron'], restricted=is_tacotron(c), val_type=int, min_val=1, max_val=500)
-        check_argument('capacitron_use_speaker_embedding', c['capacitron'], restricted=is_tacotron(c), val_type=bool)
-
-    # datasets - checking only the first entry
-    check_argument("datasets", c, restricted=True, val_type=list)
-    for dataset_entry in c["datasets"]:
-        check_argument("name", dataset_entry, restricted=True, val_type=str)
-        check_argument("path", dataset_entry, restricted=True, val_type=str)
-        check_argument("meta_file_train", dataset_entry, restricted=True, val_type=[str, list])
-        check_argument("meta_file_val", dataset_entry, restricted=True, val_type=str)
-=======
 # def check_config_tts(c):
 #     check_argument('model', c, enum_list=['tacotron', 'tacotron2', 'glow_tts', 'speedy_speech', 'align_tts'], restricted=True, val_type=str)
 #     check_argument('run_name', c, restricted=True, val_type=str)
@@ -500,5 +284,4 @@
 #     #     check_argument('name', dataset_entry, restricted=True, val_type=str)
 #     #     check_argument('path', dataset_entry, restricted=True, val_type=str)
 #     #     check_argument('meta_file_train', dataset_entry, restricted=True, val_type=[str, list])
-#     #     check_argument('meta_file_val', dataset_entry, restricted=True, val_type=str)
->>>>>>> df6a98d0
+#     #     check_argument('meta_file_val', dataset_entry, restricted=True, val_type=str)