--- conflicted
+++ resolved
@@ -16,10 +16,6 @@
         self.encoder = ReferenceEncoder(num_mel)
 
         # Init beta, the lagrange-like term for the KL distribution
-<<<<<<< HEAD
-=======
-
->>>>>>> 33be83df
         self.beta = torch.nn.Parameter(torch.log(torch.exp(torch.Tensor([1.0])) - 1), requires_grad=True)
 
         mlp_input_dimension = 128 # output size of the encoder
@@ -61,11 +57,7 @@
         # Infer from the model, bypasses encoding
         else:
             # Sample from the prior: z ~ p(z)
-<<<<<<< HEAD
             VAE_embedding = self.prior_distribution.sample().unsqueeze(0)
-=======
-            VAE_embedding = self.prior_distribution.rsample().unsqueeze(0)
->>>>>>> 33be83df
 
         # reshape to [batch_size, 1, capacitron_embedding_dim]
         return VAE_embedding.unsqueeze(1), self.approximate_posterior_distribution, self.prior_distribution, self.beta
@@ -145,7 +137,6 @@
         # x: 3D tensor [batch_size, post_conv_width,
         #               num_channels*post_conv_height]
 
-<<<<<<< HEAD
         # Routine for fetching the last valid output of a dynamic LSTM with varying input lengths and padding
         post_conv_input_lengths = valid_lengths
         packed_seqs = nn.utils.rnn.pack_padded_sequence(x, post_conv_input_lengths.tolist(), batch_first=True, enforce_sorted=False) # dynamic rnn sequence padding
@@ -153,13 +144,6 @@
         _, (ht, _) = self.recurrence(packed_seqs)
         last_output = ht[-1]
 
-=======
-        # Get last value of LSTM
-        post_conv_input_lengths = [post_conv_width] * batch_size
-        self.recurrence.flatten_parameters()
-        o, _ = self.recurrence(x)
-        last_output = extract_axis_1(o.cpu(), torch.LongTensor(post_conv_input_lengths).cpu())
->>>>>>> 33be83df
         return last_output.cuda() # [B, 128]
 
     @ staticmethod
@@ -183,14 +167,8 @@
         # Routine for fetching the last valid output of a dynamic LSTM with varying input lengths and padding
         packed_seqs = nn.utils.rnn.pack_padded_sequence(inputs, input_lengths.tolist(), batch_first=True, enforce_sorted=False) # dynamic rnn sequence padding
         self.lstm.flatten_parameters()
-<<<<<<< HEAD
         _, (ht, _) = self.lstm(packed_seqs)
         last_output = ht[-1]
-=======
-        o, _ = self.lstm(packed_seqs)
-        out_dynamic, _ = nn.utils.rnn.pad_packed_sequence(o, batch_first=True) # inverse repadding
-        last_output = extract_axis_1(out_dynamic.cpu(), input_lengths.cpu())
->>>>>>> 33be83df
         return last_output
 
 class PostEncoderMLP(nn.Module):
