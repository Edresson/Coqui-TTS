import sys
from collections import Counter
from pathlib import Path
from typing import Callable, Dict, List, Tuple, Union

import numpy as np

from TTS.tts.datasets.dataset import *
from TTS.tts.datasets.formatters import *


def split_dataset(items):
    """Split a dataset into train and eval. Consider speaker distribution in multi-speaker training.

    Args:
        items (List[List]): A list of samples. Each sample is a list of `[audio_path, text, speaker_id]`.
    """
    speakers = [item[-1] for item in items]
    is_multi_speaker = len(set(speakers)) > 1
    eval_split_size = min(500, int(len(items) * 0.01))
    assert eval_split_size > 0, " [!] You do not have enough samples to train. You need at least 100 samples."
    np.random.seed(0)
    np.random.shuffle(items)
    if is_multi_speaker:
        items_eval = []
        speakers = [item[-1] for item in items]
        speaker_counter = Counter(speakers)
        while len(items_eval) < eval_split_size:
            item_idx = np.random.randint(0, len(items))
            speaker_to_be_removed = items[item_idx][-1]
            if speaker_counter[speaker_to_be_removed] > 1:
                items_eval.append(items[item_idx])
                speaker_counter[speaker_to_be_removed] -= 1
                del items[item_idx]
        return items_eval, items
    return items[:eval_split_size], items[eval_split_size:]


def load_tts_samples(
    datasets: Union[List[Dict], Dict], eval_split=True, formatter: Callable = None
) -> Tuple[List[List], List[List]]:
    """Parse the dataset from the datasets config, load the samples as a List and load the attention alignments if provided.
    If `formatter` is not None, apply the formatter to the samples else pick the formatter from the available ones based
    on the dataset name.

    Args:
        datasets (List[Dict], Dict): A list of datasets or a single dataset dictionary. If multiple datasets are
            in the list, they are all merged.

        eval_split (bool, optional): If true, create a evaluation split. If an eval split provided explicitly, generate
            an eval split automatically. Defaults to True.

        formatter (Callable, optional): The preprocessing function to be applied to create the list of samples. It
            must take the root_path and the meta_file name and return a list of samples in the format of
            `[[audio_path, text, speaker_id], ...]]`. See the available formatters in `TTS.tts.dataset.formatter` as
            example. Defaults to None.

    Returns:
        Tuple[List[List], List[List]: training and evaluation splits of the dataset.
    """
    meta_data_train_all = []
    meta_data_eval_all = [] if eval_split else None
    if not isinstance(datasets, list):
        datasets = [datasets]
    for dataset in datasets:
        name = dataset["name"]
        root_path = dataset["path"]
        meta_file_train = dataset["meta_file_train"]
        meta_file_val = dataset["meta_file_val"]
        ununsed_speakers = dataset["ununsed_speakers"]
        language = dataset["language"]

        # setup the right data processor
        if formatter is None:
            formatter = _get_formatter_by_name(name)
        # load train set
        meta_data_train = formatter(root_path, meta_file_train, ununsed_speakers=ununsed_speakers)
        meta_data_train = [[*item, language] for item in meta_data_train]
        print(f" | > Found {len(meta_data_train)} files in {Path(root_path).resolve()}")
        # load evaluation split if set
        if eval_split:
            if meta_file_val:
                meta_data_eval = formatter(root_path, meta_file_val, ununsed_speakers=ununsed_speakers)
                meta_data_eval = [[*item, language] for item in meta_data_eval]
            else:
                meta_data_eval, meta_data_train = split_dataset(meta_data_train)
            meta_data_eval_all += meta_data_eval
        meta_data_train_all += meta_data_train
        # load attention masks for the duration predictor training
        if dataset.meta_file_attn_mask:
            meta_data = dict(load_attention_mask_meta_data(dataset["meta_file_attn_mask"]))
            for idx, ins in enumerate(meta_data_train_all):
                attn_file = meta_data[ins[1]].strip()
                meta_data_train_all[idx].append(attn_file)
            if meta_data_eval_all:
                for idx, ins in enumerate(meta_data_eval_all):
                    attn_file = meta_data[ins[1]].strip()
                    meta_data_eval_all[idx].append(attn_file)
<<<<<<< HEAD
=======
        # set none for the next iter
>>>>>>> 9a145c9b
        formatter = None
    return meta_data_train_all, meta_data_eval_all


def load_attention_mask_meta_data(metafile_path):
    """Load meta data file created by compute_attention_masks.py"""
    with open(metafile_path, "r", encoding="utf-8") as f:
        lines = f.readlines()

    meta_data = []
    for line in lines:
        wav_file, attn_file = line.split("|")
        meta_data.append([wav_file, attn_file])
    return meta_data


def _get_formatter_by_name(name):
    """Returns the respective preprocessing function."""
    thismodule = sys.modules[__name__]
    return getattr(thismodule, name.lower())


def find_unique_chars(data_samples, verbose=True):
    texts = "".join(item[0] for item in data_samples)
    chars = set(texts)
    lower_chars = filter(lambda c: c.islower(), chars)
    chars_force_lower = [c.lower() for c in chars]
    chars_force_lower = set(chars_force_lower)

    if verbose:
        print(f" > Number of unique characters: {len(chars)}")
        print(f" > Unique characters: {''.join(sorted(chars))}")
        print(f" > Unique lower characters: {''.join(sorted(lower_chars))}")
        print(f" > Unique all forced to lower characters: {''.join(sorted(chars_force_lower))}")
    return chars_force_lower<|MERGE_RESOLUTION|>--- conflicted
+++ resolved
@@ -96,10 +96,8 @@
                 for idx, ins in enumerate(meta_data_eval_all):
                     attn_file = meta_data[ins[1]].strip()
                     meta_data_eval_all[idx].append(attn_file)
-<<<<<<< HEAD
-=======
+
         # set none for the next iter
->>>>>>> 9a145c9b
         formatter = None
     return meta_data_train_all, meta_data_eval_all
 
