import os
import re
import sys
import xml.etree.ElementTree as ET
from glob import glob
from pathlib import Path
from typing import List

from tqdm import tqdm

from TTS.tts.utils.generic_utils import split_dataset

####################
# UTILITIES
####################


def load_meta_data(datasets, eval_split=True):
    meta_data_train_all = []
    meta_data_eval_all = [] if eval_split else None
    for dataset in datasets:
<<<<<<< HEAD
        name = dataset['name']
        root_path = dataset['path']
        meta_file_train = dataset['meta_file_train']
        meta_file_val = dataset['meta_file_val']
        language = dataset['language']
=======
        name = dataset["name"]
        root_path = dataset["path"]
        meta_file_train = dataset["meta_file_train"]
        meta_file_val = dataset["meta_file_val"]
>>>>>>> b735076b
        # setup the right data processor
        preprocessor = get_preprocessor_by_name(name)
        # load train set
        meta_data_train = preprocessor(root_path, meta_file_train)
        print(f" | > Found {len(meta_data_train)} files in {Path(root_path).resolve()}")
        if language:
            meta_data_train = [[*item, language] for item in meta_data_train]
        #load evaluation split if set
        if eval_split:
            if meta_file_val is None:
                meta_data_eval, meta_data_train = split_dataset(meta_data_train)
            else:
                meta_data_eval = preprocessor(root_path, meta_file_val)
            meta_data_eval_all += meta_data_eval
        meta_data_train_all += meta_data_train
        # load attention masks for duration predictor training
        if "meta_file_attn_mask" in dataset and dataset["meta_file_attn_mask"] is not None:
            meta_data = dict(load_attention_mask_meta_data(dataset["meta_file_attn_mask"]))
            for idx, ins in enumerate(meta_data_train_all):
                attn_file = meta_data[ins[1]].strip()
                meta_data_train_all[idx].append(attn_file)
            if meta_data_eval_all is not None:
                for idx, ins in enumerate(meta_data_eval_all):
                    attn_file = meta_data[ins[1]].strip()
                    meta_data_eval_all[idx].append(attn_file)
    return meta_data_train_all, meta_data_eval_all


def load_attention_mask_meta_data(metafile_path):
    """Load meta data file created by compute_attention_masks.py"""
    with open(metafile_path, "r") as f:
        lines = f.readlines()

    meta_data = []
    for line in lines:
        wav_file, attn_file = line.split("|")
        meta_data.append([wav_file, attn_file])
    return meta_data


def get_preprocessor_by_name(name):
    """Returns the respective preprocessing function."""
    thismodule = sys.modules[__name__]
    return getattr(thismodule, name.lower())


########################
# DATASETS
########################


def tweb(root_path, meta_file):
    """Normalize TWEB dataset.
    https://www.kaggle.com/bryanpark/the-world-english-bible-speech-dataset
    """
    txt_file = os.path.join(root_path, meta_file)
    items = []
    speaker_name = "tweb"
    with open(txt_file, "r") as ttf:
        for line in ttf:
            cols = line.split("\t")
            wav_file = os.path.join(root_path, cols[0] + ".wav")
            text = cols[1]
            items.append([text, wav_file, speaker_name])
    return items


def mozilla(root_path, meta_file):
    """Normalizes Mozilla meta data files to TTS format"""
    txt_file = os.path.join(root_path, meta_file)
    items = []
    speaker_name = "mozilla"
    with open(txt_file, "r") as ttf:
        for line in ttf:
            cols = line.split("|")
            wav_file = cols[1].strip()
            text = cols[0].strip()
            wav_file = os.path.join(root_path, "wavs", wav_file)
            items.append([text, wav_file, speaker_name])
    return items


def mozilla_de(root_path, meta_file):
    """Normalizes Mozilla meta data files to TTS format"""
    txt_file = os.path.join(root_path, meta_file)
    items = []
    speaker_name = "mozilla"
    with open(txt_file, "r", encoding="ISO 8859-1") as ttf:
        for line in ttf:
            cols = line.strip().split("|")
            wav_file = cols[0].strip()
            text = cols[1].strip()
            folder_name = f"BATCH_{wav_file.split('_')[0]}_FINAL"
            wav_file = os.path.join(root_path, folder_name, wav_file)
            items.append([text, wav_file, speaker_name])
    return items


def mailabs(root_path, meta_files=None):
    """Normalizes M-AI-Labs meta data files to TTS format"""
    speaker_regex = re.compile("by_book/(male|female)/(?P<speaker_name>[^/]+)/")
    if meta_files is None:
        csv_files = glob(root_path + "/**/metadata.csv", recursive=True)
    else:
        csv_files = meta_files
    # meta_files = [f.strip() for f in meta_files.split(",")]
    not_found_counter = 0
    items = []
    for csv_file in csv_files:
        txt_file = os.path.join(root_path, csv_file)
        folder = os.path.dirname(txt_file)
        # determine speaker based on folder structure...
        speaker_name_match = speaker_regex.search(txt_file)
        if speaker_name_match is None:
            continue
        speaker_name = speaker_name_match.group("speaker_name")
        print(" | > {}".format(csv_file))
        with open(txt_file, "r") as ttf:
            for line in ttf:
                cols = line.split("|")
                if meta_files is None:
                    wav_file = os.path.join(folder, "wavs", cols[0] + ".wav")
                else:
                    wav_file = os.path.join(root_path, folder.replace("metadata.csv", ""), "wavs", cols[0] + ".wav")
                if os.path.isfile(wav_file):
                    text = cols[1].strip()
                    items.append([text, wav_file, speaker_name])
                else:
<<<<<<< HEAD
                    not_found_counter += 1
    if not_found_counter:
        print("> %s files are missing!" %(not_found_counter))
=======
                    raise RuntimeError("> File %s does not exist!" % (wav_file))
>>>>>>> b735076b
    return items


def ljspeech(root_path, meta_file):
    """Normalizes the LJSpeech meta data file to TTS format
    https://keithito.com/LJ-Speech-Dataset/"""
    txt_file = os.path.join(root_path, meta_file)
    items = []
    speaker_name = "ljspeech"
    with open(txt_file, "r", encoding="utf-8") as ttf:
        for line in ttf:
            cols = line.split("|")
            wav_file = os.path.join(root_path, "wavs", cols[0] + ".wav")
            text = cols[1]
            items.append([text, wav_file, speaker_name])
    return items


def sam_accenture(root_path, meta_file):
    """Normalizes the sam-accenture meta data file to TTS format
    https://github.com/Sam-Accenture-Non-Binary-Voice/non-binary-voice-files"""
    xml_file = os.path.join(root_path, "voice_over_recordings", meta_file)
    xml_root = ET.parse(xml_file).getroot()
    items = []
    speaker_name = "sam_accenture"
    for item in xml_root.findall("./fileid"):
        text = item.text
        wav_file = os.path.join(root_path, "vo_voice_quality_transformation", item.get("id") + ".wav")
        if not os.path.exists(wav_file):
            print(f" [!] {wav_file} in metafile does not exist. Skipping...")
            continue
        items.append([text, wav_file, speaker_name])
    return items


def ruslan(root_path, meta_file):
    """Normalizes the RUSLAN meta data file to TTS format
    https://ruslan-corpus.github.io/"""
    txt_file = os.path.join(root_path, meta_file)
    items = []
    speaker_name = "ljspeech"
    with open(txt_file, "r", encoding="utf-8") as ttf:
        for line in ttf:
            cols = line.split("|")
            wav_file = os.path.join(root_path, "RUSLAN", cols[0] + ".wav")
            text = cols[1]
            items.append([text, wav_file, speaker_name])
    return items


def css10(root_path, meta_file):
    """Normalizes the CSS10 dataset file to TTS format"""
    txt_file = os.path.join(root_path, meta_file)
    items = []
    speaker_name = "ljspeech"
    with open(txt_file, "r") as ttf:
        for line in ttf:
            cols = line.split("|")
            wav_file = os.path.join(root_path, cols[0])
            text = cols[1]
            items.append([text, wav_file, speaker_name])
    return items


def nancy(root_path, meta_file):
    """Normalizes the Nancy meta data file to TTS format"""
    txt_file = os.path.join(root_path, meta_file)
    items = []
    speaker_name = "nancy"
    with open(txt_file, "r") as ttf:
        for line in ttf:
            utt_id = line.split()[1]
            text = line[line.find('"') + 1 : line.rfind('"') - 1]
            wav_file = os.path.join(root_path, "wavn", utt_id + ".wav")
            items.append([text, wav_file, speaker_name])
    return items


def common_voice(root_path, meta_file):
    """Normalize the common voice meta data file to TTS format."""
    txt_file = os.path.join(root_path, meta_file)
    items = []
    with open(txt_file, "r") as ttf:
        for line in ttf:
            if line.startswith("client_id"):
                continue
            cols = line.split("\t")
            text = cols[2]
            speaker_name = cols[0]
            wav_file = os.path.join(root_path, "clips", cols[1].replace(".mp3", ".wav"))
            items.append([text, wav_file, "MCV_" + speaker_name])
    return items


def libri_tts(root_path, meta_files=None):
    """https://ai.google/tools/datasets/libri-tts/"""
    items = []
    if meta_files is None:
        meta_files = glob(f"{root_path}/**/*trans.tsv", recursive=True)
    for meta_file in meta_files:
        _meta_file = os.path.basename(meta_file).split(".")[0]
        speaker_name = _meta_file.split("_")[0]
        chapter_id = _meta_file.split("_")[1]
        _root_path = os.path.join(root_path, f"{speaker_name}/{chapter_id}")
        with open(meta_file, "r") as ttf:
            for line in ttf:
                cols = line.split("\t")
                wav_file = os.path.join(_root_path, cols[0] + ".wav")
                text = cols[1]
                items.append([text, wav_file, "LTTS_" + speaker_name])
    for item in items:
        assert os.path.exists(item[1]), f" [!] wav files don't exist - {item[1]}"
    return items


def custom_turkish(root_path, meta_file):
    txt_file = os.path.join(root_path, meta_file)
    items = []
    speaker_name = "turkish-female"
    skipped_files = []
    with open(txt_file, "r", encoding="utf-8") as ttf:
        for line in ttf:
            cols = line.split("|")
            wav_file = os.path.join(root_path, "wavs", cols[0].strip() + ".wav")
            if not os.path.exists(wav_file):
                skipped_files.append(wav_file)
                continue
            text = cols[1].strip()
            items.append([text, wav_file, speaker_name])
    print(f" [!] {len(skipped_files)} files skipped. They don't exist...")
    return items


# ToDo: add the dataset link when the dataset is released publicly
def brspeech(root_path, meta_file):
    """BRSpeech 3.0 beta"""
    txt_file = os.path.join(root_path, meta_file)
    items = []
    with open(txt_file, "r") as ttf:
        for line in ttf:
            if line.startswith("wav_filename"):
                continue
            cols = line.split("|")
            wav_file = os.path.join(root_path, cols[0])
            text = cols[2]
            speaker_name = cols[3]
            items.append([text, wav_file, speaker_name])
    return items


def vctk(root_path, meta_files=None, wavs_path="wav48"):
    """homepages.inf.ed.ac.uk/jyamagis/release/VCTK-Corpus.tar.gz"""
    test_speakers = meta_files
    items = []
    meta_files = glob(f"{os.path.join(root_path,'txt')}/**/*.txt", recursive=True)
    for meta_file in meta_files:
        _, speaker_id, txt_file = os.path.relpath(meta_file, root_path).split(os.sep)
        file_id = txt_file.split(".")[0]
        if isinstance(test_speakers, list):  # if is list ignore this speakers ids
            if speaker_id in test_speakers:
                continue
        with open(meta_file) as file_text:
            text = file_text.readlines()[0]
        wav_file = os.path.join(root_path, wavs_path, speaker_id, file_id + ".wav")
        items.append([text, wav_file, "VCTK_" + speaker_id])

    return items


def vctk_slim(root_path, meta_files=None, wavs_path="wav48"):
    """homepages.inf.ed.ac.uk/jyamagis/release/VCTK-Corpus.tar.gz"""
    items = []
    txt_files = glob(f"{os.path.join(root_path,'txt')}/**/*.txt", recursive=True)
    for text_file in txt_files:
        _, speaker_id, txt_file = os.path.relpath(text_file, root_path).split(os.sep)
        file_id = txt_file.split(".")[0]
        if isinstance(meta_files, list):  # if is list ignore this speakers ids
            if speaker_id in meta_files:
                continue
        wav_file = os.path.join(root_path, wavs_path, speaker_id, file_id + ".wav")
        items.append([None, wav_file, "VCTK_" + speaker_id])

    return items


# ======================================== VOX CELEB ===========================================
def voxceleb2(root_path, meta_file=None):
    """
    :param meta_file   Used only for consistency with load_meta_data api
    """
    return _voxcel_x(root_path, meta_file, voxcel_idx="2")


def voxceleb1(root_path, meta_file=None):
    """
    :param meta_file   Used only for consistency with load_meta_data api
    """
    return _voxcel_x(root_path, meta_file, voxcel_idx="1")


def _voxcel_x(root_path, meta_file, voxcel_idx):
    assert voxcel_idx in ["1", "2"]
    expected_count = 148_000 if voxcel_idx == "1" else 1_000_000
    voxceleb_path = Path(root_path)
    cache_to = voxceleb_path / f"metafile_voxceleb{voxcel_idx}.csv"
    cache_to.parent.mkdir(exist_ok=True)

    # if not exists meta file, crawl recursively for 'wav' files
    if meta_file is not None:
        with open(str(meta_file), "r") as f:
            return [x.strip().split("|") for x in f.readlines()]

    elif not cache_to.exists():
        cnt = 0
        meta_data = []
        wav_files = voxceleb_path.rglob("**/*.wav")
        for path in tqdm(
            wav_files,
            desc=f"Building VoxCeleb {voxcel_idx} Meta file ... this needs to be done only once.",
            total=expected_count,
        ):
            speaker_id = str(Path(path).parent.parent.stem)
            assert speaker_id.startswith("id")
            text = None  # VoxCel does not provide transciptions, and they are not needed for training the SE
            meta_data.append(f"{text}|{path}|voxcel{voxcel_idx}_{speaker_id}\n")
            cnt += 1
        with open(str(cache_to), "w") as f:
            f.write("".join(meta_data))
        if cnt < expected_count:
            raise ValueError(f"Found too few instances for Voxceleb. Should be around {expected_count}, is: {cnt}")

    with open(str(cache_to), "r") as f:
        return [x.strip().split("|") for x in f.readlines()]

<<<<<<< HEAD
def baker(root_path: str, meta_file: str) ->  List[List[str]]:
=======

def baker(root_path: str, meta_file: str) -> List[List[str]]:
>>>>>>> b735076b
    """Normalizes the Baker meta data file to TTS format

    Args:
        root_path (str): path to the baker dataset
        meta_file (str): name of the meta dataset containing names of wav to select and the transcript of the sentence
    Returns:
        List[List[str]]: List of (text, wav_path, speaker_name) associated with each sentences
    """
    txt_file = os.path.join(root_path, meta_file)
    items = []
    speaker_name = "baker"
    with open(txt_file, "r") as ttf:
        for line in ttf:
            wav_name, text = line.rstrip("\n").split("|")
            wav_path = os.path.join(root_path, "clips_22", wav_name)
            items.append([text, wav_path, speaker_name])
    return items<|MERGE_RESOLUTION|>--- conflicted
+++ resolved
@@ -19,18 +19,11 @@
     meta_data_train_all = []
     meta_data_eval_all = [] if eval_split else None
     for dataset in datasets:
-<<<<<<< HEAD
-        name = dataset['name']
-        root_path = dataset['path']
-        meta_file_train = dataset['meta_file_train']
-        meta_file_val = dataset['meta_file_val']
-        language = dataset['language']
-=======
         name = dataset["name"]
         root_path = dataset["path"]
         meta_file_train = dataset["meta_file_train"]
         meta_file_val = dataset["meta_file_val"]
->>>>>>> b735076b
+        language = dataset["language"]
         # setup the right data processor
         preprocessor = get_preprocessor_by_name(name)
         # load train set
@@ -38,7 +31,7 @@
         print(f" | > Found {len(meta_data_train)} files in {Path(root_path).resolve()}")
         if language:
             meta_data_train = [[*item, language] for item in meta_data_train]
-        #load evaluation split if set
+        # load evaluation split if set
         if eval_split:
             if meta_file_val is None:
                 meta_data_eval, meta_data_train = split_dataset(meta_data_train)
@@ -159,13 +152,9 @@
                     text = cols[1].strip()
                     items.append([text, wav_file, speaker_name])
                 else:
-<<<<<<< HEAD
                     not_found_counter += 1
     if not_found_counter:
-        print("> %s files are missing!" %(not_found_counter))
-=======
-                    raise RuntimeError("> File %s does not exist!" % (wav_file))
->>>>>>> b735076b
+        print("> %s files are missing!" % (not_found_counter))
     return items
 
 
@@ -400,12 +389,8 @@
     with open(str(cache_to), "r") as f:
         return [x.strip().split("|") for x in f.readlines()]
 
-<<<<<<< HEAD
-def baker(root_path: str, meta_file: str) ->  List[List[str]]:
-=======
 
 def baker(root_path: str, meta_file: str) -> List[List[str]]:
->>>>>>> b735076b
     """Normalizes the Baker meta data file to TTS format
 
     Args:
