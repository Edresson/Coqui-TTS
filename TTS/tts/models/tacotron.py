--- conflicted
+++ resolved
@@ -2,14 +2,9 @@
 import torch
 from torch import nn
 
-<<<<<<< HEAD
 from TTS.tts.layers.gst_layers import GST
 from TTS.tts.layers.capacitron_layers import CapacitronVAE
 from TTS.tts.layers.tacotron import Decoder, Encoder, PostCBHG
-=======
-from TTS.tts.layers.tacotron.gst_layers import GST
-from TTS.tts.layers.tacotron.tacotron import Decoder, Encoder, PostCBHG
->>>>>>> cc4efb43
 from TTS.tts.models.tacotron_abstract import TacotronAbstract
 
 
@@ -56,58 +51,6 @@
             output frames to the prenet.
     """
 
-<<<<<<< HEAD
-    def __init__(self,
-                 num_chars,
-                 num_speakers,
-                 r=5,
-                 postnet_output_dim=1025,
-                 decoder_output_dim=80,
-                 attn_type='original',
-                 attn_win=False,
-                 attn_norm="sigmoid",
-                 prenet_type="original",
-                 prenet_dropout=True,
-                 forward_attn=False,
-                 trans_agent=False,
-                 forward_attn_mask=False,
-                 location_attn=True,
-                 attn_K=5,
-                 separate_stopnet=True,
-                 bidirectional_decoder=False,
-                 double_decoder_consistency=False,
-                 ddc_r=None,
-                 encoder_in_features=256,
-                 decoder_in_features=256,
-                 speaker_embedding_dim=None,
-                 gst=False,
-                 gst_embedding_dim=256,
-                 gst_num_heads=4,
-                 gst_style_tokens=10,
-                 memory_size=5,
-                 gst_use_speaker_embedding=False,
-                 capacitron=False,
-                 capacitron_VAE_embedding_dim=128,
-                 capacitron_use_text_summary_embeddings=True,
-                 capacitron_text_summary_embedding_dim=128,
-                 capacitron_capacity=150,
-                 capacitron_use_speaker_embedding=False
-                 ):
-        super(Tacotron,
-              self).__init__(num_chars, num_speakers, r, postnet_output_dim,
-                             decoder_output_dim, attn_type, attn_win,
-                             attn_norm, prenet_type, prenet_dropout,
-                             forward_attn, trans_agent, forward_attn_mask,
-                             location_attn, attn_K, separate_stopnet,
-                             bidirectional_decoder, double_decoder_consistency,
-                             ddc_r, encoder_in_features, decoder_in_features,
-                             speaker_embedding_dim, gst, gst_embedding_dim,
-                             gst_num_heads, gst_style_tokens, gst_use_speaker_embedding,
-                             capacitron, capacitron_VAE_embedding_dim,
-                             capacitron_use_text_summary_embeddings,
-                             capacitron_text_summary_embedding_dim, capacitron_capacity,
-                             capacitron_use_speaker_embedding)
-=======
     def __init__(
         self,
         num_chars,
@@ -115,7 +58,7 @@
         r=5,
         postnet_output_dim=1025,
         decoder_output_dim=80,
-        attn_type="original",
+        attn_type='original',
         attn_win=False,
         attn_norm="sigmoid",
         prenet_type="original",
@@ -139,6 +82,12 @@
         gst_style_tokens=10,
         memory_size=5,
         gst_use_speaker_embedding=False,
+        capacitron=False,
+        capacitron_VAE_embedding_dim=128,
+        capacitron_use_text_summary_embeddings=True,
+        capacitron_text_summary_embedding_dim=128,
+        capacitron_capacity=150,
+        capacitron_use_speaker_embedding=False
     ):
         super().__init__(
             num_chars,
@@ -151,7 +100,6 @@
             attn_norm,
             prenet_type,
             prenet_dropout,
-            prenet_dropout_at_inference,
             forward_attn,
             trans_agent,
             forward_attn_mask,
@@ -169,8 +117,12 @@
             gst_num_heads,
             gst_style_tokens,
             gst_use_speaker_embedding,
-        )
->>>>>>> cc4efb43
+            capacitron,
+            capacitron_VAE_embedding_dim,
+            capacitron_use_text_summary_embeddings,
+            capacitron_text_summary_embedding_dim,
+            capacitron_capacity,
+            capacitron_use_speaker_embedding)
 
         # speaker embedding layers
         if self.num_speakers > 1:
@@ -214,30 +166,22 @@
 
         # global style token layers
         if self.gst:
-<<<<<<< HEAD
-            self.gst_layer = GST(num_mel=80,
-                                 num_heads=gst_num_heads,
-                                 num_style_tokens=gst_style_tokens,
-                                 gst_embedding_dim=self.gst_embedding_dim,
-                                 speaker_embedding_dim=speaker_embedding_dim if self.embeddings_per_sample and self.gst_use_speaker_embedding else None)
-
-        # Capacitron VAE Layers
-        if self.capacitron:
-            self.capacitron_layer = CapacitronVAE(num_mel=80,
-                                                  capacitron_embedding_dim=self.capacitron_VAE_embedding_dim,
-                                                  speaker_embedding_dim=speaker_embedding_dim if self.embeddings_per_sample and self.capacitron_use_speaker_embedding else None,
-                                                  text_summary_embedding_dim=self.capacitron_text_summary_embedding_dim if self.capacitron_use_text_summary_embeddings else None)
-=======
             self.gst_layer = GST(
                 num_mel=80,
                 num_heads=gst_num_heads,
                 num_style_tokens=gst_style_tokens,
                 gst_embedding_dim=self.gst_embedding_dim,
-                speaker_embedding_dim=speaker_embedding_dim
-                if self.embeddings_per_sample and self.gst_use_speaker_embedding
-                else None,
-            )
->>>>>>> cc4efb43
+                speaker_embedding_dim=speaker_embedding_dim if self.embeddings_per_sample and self.gst_use_speaker_embedding else None
+            )
+
+        # Capacitron VAE Layers
+        if self.capacitron:
+            self.capacitron_layer = CapacitronVAE(
+                num_mel=80,
+                capacitron_embedding_dim=self.capacitron_VAE_embedding_dim,
+                speaker_embedding_dim=speaker_embedding_dim if self.embeddings_per_sample and self.capacitron_use_speaker_embedding else None,
+                text_summary_embedding_dim=self.capacitron_text_summary_embedding_dim if self.capacitron_use_text_summary_embeddings else None
+            )
         # backward pass decoder
         if self.bidirectional_decoder:
             self._init_backward_decoder()
@@ -281,23 +225,21 @@
         # global style token
         if self.gst:
             # B x gst_dim
-<<<<<<< HEAD
-            encoder_outputs = self.compute_gst(encoder_outputs,
-                                               mel_specs,
-                                               speaker_embeddings if self.gst_use_speaker_embedding else None)
+            encoder_outputs = self.compute_gst(
+                encoder_outputs,
+                mel_specs,
+                speaker_embeddings if self.gst_use_speaker_embedding else None
+            )
         # capacitron
         if self.capacitron:
             # B x capacitron_VAE_embedding_dim
             encoder_outputs, posterior_distribution, prior_distribution, capacitron_beta = \
-                self.compute_VAE_embedding(encoder_outputs,
-                                           reference_mel_info=[mel_specs, mel_lengths],
-                                           text_info=[inputs, text_lengths] if self.capacitron_use_text_summary_embeddings else None,
-                                           speaker_embedding=speaker_embeddings if self.capacitron_use_speaker_embedding else None)
-=======
-            encoder_outputs = self.compute_gst(
-                encoder_outputs, mel_specs, speaker_embeddings if self.gst_use_speaker_embedding else None
-            )
->>>>>>> cc4efb43
+                self.compute_VAE_embedding(
+                    encoder_outputs,
+                    reference_mel_info=[mel_specs, mel_lengths],
+                    text_info=[inputs, text_lengths] if self.capacitron_use_text_summary_embeddings else None,
+                    speaker_embedding=speaker_embeddings if self.capacitron_use_speaker_embedding else None
+                )
         # speaker embedding
         if self.num_speakers > 1:
             if not self.embeddings_per_sample:
@@ -334,12 +276,6 @@
                 alignments_backward,
             )
         if self.double_decoder_consistency:
-<<<<<<< HEAD
-            decoder_outputs_backward, alignments_backward = self._coarse_decoder_pass(mel_specs, encoder_outputs, alignments, input_mask)
-            return decoder_outputs, postnet_outputs, alignments, stop_tokens, decoder_outputs_backward, alignments_backward
-        if self.capacitron:
-            return decoder_outputs, postnet_outputs, alignments, stop_tokens, posterior_distribution, prior_distribution, capacitron_beta
-=======
             decoder_outputs_backward, alignments_backward = self._coarse_decoder_pass(
                 mel_specs, encoder_outputs, alignments, input_mask
             )
@@ -349,9 +285,18 @@
                 alignments,
                 stop_tokens,
                 decoder_outputs_backward,
-                alignments_backward,
-            )
->>>>>>> cc4efb43
+                alignments_backward
+            )
+        if self.capacitron:
+            return (
+                decoder_outputs,
+                postnet_outputs,
+                alignments,
+                stop_tokens,
+                posterior_distribution,
+                prior_distribution,
+                capacitron_beta
+            )
         return decoder_outputs, postnet_outputs, alignments, stop_tokens
 
     @torch.no_grad()
@@ -362,22 +307,20 @@
         encoder_outputs = self.encoder(inputs)
         if self.gst:
             # B x gst_dim
-<<<<<<< HEAD
-            encoder_outputs = self.compute_gst(encoder_outputs,
-                                               style_mel,
-                                               speaker_embeddings if self.gst_use_speaker_embedding else None)
+            encoder_outputs = self.compute_gst(
+                encoder_outputs,
+                style_mel,
+                speaker_embeddings if self.gst_use_speaker_embedding else None
+            )
         if self.capacitron:
             # B x capacitron_VAE_embedding_dim
-            encoder_outputs, _, _, _ = self.compute_VAE_embedding(encoder_outputs,
-                                                                  reference_mel_info=[reference_mel, mel_length] if reference_mel is not None else None,
-                                                                  text_info=[inputs, text_length] if self.capacitron_use_text_summary_embeddings else None,
-                                                                  speaker_embedding=speaker_embeddings if self.capacitron_use_speaker_embedding else None)
-
-=======
-            encoder_outputs = self.compute_gst(
-                encoder_outputs, style_mel, speaker_embeddings if self.gst_use_speaker_embedding else None
-            )
->>>>>>> cc4efb43
+            encoder_outputs, _, _, _ = self.compute_VAE_embedding(
+                encoder_outputs,
+                reference_mel_info=[reference_mel, mel_length] if reference_mel is not None else None,
+                text_info=[inputs, text_length] if self.capacitron_use_text_summary_embeddings else None,
+                speaker_embedding=speaker_embeddings if self.capacitron_use_speaker_embedding else None
+            )
+
         if self.num_speakers > 1:
             if not self.embeddings_per_sample:
                 # B x 1 x speaker_embed_dim
